# Copyright Amazon.com Inc. or its affiliates. All Rights Reserved.
#
# Licensed under the Apache License, Version 2.0 (the "License"). You
# may not use this file except in compliance with the License. A copy of
# the License is located at
#
#     http://aws.amazon.com/apache2.0/
#
# or in the "license" file accompanying this file. This file is
# distributed on an "AS IS" BASIS, WITHOUT WARRANTIES OR CONDITIONS OF
# ANY KIND, either express or implied. See the License for the specific
# language governing permissions and limitations under the License.

import pytest

from braket.circuits import Operator
from braket.circuits.free_parameter import FreeParameter
from braket.circuits.noise import (
    DampingNoise,
    GeneralizedAmplitudeDampingNoise,
    MultiQubitPauliNoise,
    Noise,
    PauliNoise,
    SingleProbabilisticNoise,
    SingleProbabilisticNoise_34,
    SingleProbabilisticNoise_1516,
)

invalid_data_qubit_count = [(0, ["foo"])]
invalid_data_ascii_symbols = [(1, None)]
invalid_data_ascii_symbols_length = [(2, ["foo", "boo", "braket"])]
invalid_data_prob = [float("nan"), float("inf"), float("-inf"), 0.95, -2.6]
invalid_data_prob_2 = ["a", 1.0 + 1j]
invalid_data_prob_damping = [float("nan"), float("inf"), float("-inf"), 1.5, -2.6]
invalid_data_prob_damping_2 = ["a", 1.0 + 1j]


@pytest.fixture
def noise():
    return Noise(qubit_count=1, ascii_symbols=["foo"])


@pytest.fixture
def single_probability_noise():
    return SingleProbabilisticNoise(probability=0.1, qubit_count=1, ascii_symbols=["foo"])


@pytest.fixture
def single_probability_noise_34():
    return SingleProbabilisticNoise_34(probability=0.1, qubit_count=1, ascii_symbols=["foo"])


@pytest.fixture
def single_probability_noise_1516():
    return SingleProbabilisticNoise_1516(probability=0.1, qubit_count=1, ascii_symbols=["foo"])


@pytest.fixture
def pauli_noise():
    return PauliNoise(probX=0.1, probY=0.2, probZ=0.3, qubit_count=1, ascii_symbols=["foo"])


@pytest.fixture
def damping_noise():
    return DampingNoise(gamma=0.2, qubit_count=1, ascii_symbols=["foo"])


@pytest.fixture
def generalized_amplitude_damping_noise():
    return GeneralizedAmplitudeDampingNoise(
        gamma=0.2, probability=0.9, qubit_count=1, ascii_symbols=["foo"]
    )


@pytest.mark.xfail(raises=ValueError)
@pytest.mark.parametrize("qubit_count, ascii_symbols", invalid_data_qubit_count)
def test_invalid_data_qubit_count(qubit_count, ascii_symbols):
    Noise(qubit_count, ascii_symbols)


@pytest.mark.xfail(raises=ValueError)
@pytest.mark.parametrize("qubit_count, ascii_symbols", invalid_data_ascii_symbols)
def test_invalid_data_ascii_symbols(qubit_count, ascii_symbols):
    Noise(qubit_count, ascii_symbols)


@pytest.mark.xfail(raises=ValueError)
@pytest.mark.parametrize("qubit_count, ascii_symbols", invalid_data_ascii_symbols_length)
def test_invalid_data_ascii_symbols_length(qubit_count, ascii_symbols):
    Noise(qubit_count, ascii_symbols)


@pytest.mark.xfail(raises=ValueError)
@pytest.mark.parametrize("probability", invalid_data_prob)
def test_invalid_data_single_prob(probability):
    qubit_count = 1
    ascii_symbols = ["foo"]
    SingleProbabilisticNoise(probability, qubit_count, ascii_symbols)


@pytest.mark.xfail(raises=ValueError)
@pytest.mark.parametrize("probability", invalid_data_prob)
def test_invalid_data_single_prob_34(probability):
    qubit_count = 1
    ascii_symbols = ["foo"]
    SingleProbabilisticNoise_34(probability, qubit_count, ascii_symbols)


@pytest.mark.xfail(raises=ValueError)
@pytest.mark.parametrize("probability", invalid_data_prob)
def test_invalid_data_single_prob_1516(probability):
    qubit_count = 1
    ascii_symbols = ["foo"]
    SingleProbabilisticNoise_1516(probability, qubit_count, ascii_symbols)


@pytest.mark.xfail(raises=TypeError)
@pytest.mark.parametrize("probability", invalid_data_prob_2)
def test_invalid_data_type_single_prob(probability):
    qubit_count = 1
    ascii_symbols = ["foo"]
    SingleProbabilisticNoise(probability, qubit_count, ascii_symbols)


@pytest.mark.xfail(raises=TypeError)
@pytest.mark.parametrize("probability", invalid_data_prob_2)
def test_invalid_data_type_single_prob_34(probability):
    qubit_count = 1
    ascii_symbols = ["foo"]
    SingleProbabilisticNoise_34(probability, qubit_count, ascii_symbols)


@pytest.mark.xfail(raises=TypeError)
@pytest.mark.parametrize("probability", invalid_data_prob_2)
def test_invalid_data_type_single_prob_1516(probability):
    qubit_count = 1
    ascii_symbols = ["foo"]
    SingleProbabilisticNoise_1516(probability, qubit_count, ascii_symbols)


@pytest.mark.xfail(raises=ValueError)
@pytest.mark.parametrize("probX", invalid_data_prob)
def test_invalid_data_pauli_probX(probX):
    qubit_count = 1
    ascii_symbols = ["foo"]
    probY = 0.1
    probZ = 0.1
    PauliNoise(probX, probY, probZ, qubit_count, ascii_symbols)


@pytest.mark.xfail(raises=ValueError)
@pytest.mark.parametrize("probY", invalid_data_prob)
def test_invalid_data_pauli_probY(probY):
    qubit_count = 1
    ascii_symbols = ["foo"]
    probX = 0.1
    probZ = 0.1
    PauliNoise(probX, probY, probZ, qubit_count, ascii_symbols)


@pytest.mark.xfail(raises=ValueError)
@pytest.mark.parametrize("probZ", invalid_data_prob)
def test_invalid_data_pauli_probZ(probZ):
    qubit_count = 1
    ascii_symbols = ["foo"]
    probX = 0.1
    probY = 0.1
    PauliNoise(probX, probY, probZ, qubit_count, ascii_symbols)


@pytest.mark.xfail(raises=TypeError)
@pytest.mark.parametrize("probX", invalid_data_prob_2)
def test_invalid_data_type_pauli_probX(probX):
    qubit_count = 1
    ascii_symbols = ["foo"]
    probY = 0.1
    probZ = 0.1
    PauliNoise(probX, probY, probZ, qubit_count, ascii_symbols)


@pytest.mark.xfail(raises=TypeError)
@pytest.mark.parametrize("probY", invalid_data_prob_2)
def test_invalid_data_type_pauli_probY(probY):
    qubit_count = 1
    ascii_symbols = ["foo"]
    probX = 0.1
    probZ = 0.1
    PauliNoise(probX, probY, probZ, qubit_count, ascii_symbols)


@pytest.mark.xfail(raises=TypeError)
@pytest.mark.parametrize("probZ", invalid_data_prob_2)
def test_invalid_data_type_pauli_probZ(probZ):
    qubit_count = 1
    ascii_symbols = ["foo"]
    probX = 0.1
    probY = 0.1
    PauliNoise(probX, probY, probZ, qubit_count, ascii_symbols)


@pytest.mark.xfail(raises=ValueError)
def test_invalid_data_pauli_sum():
    qubit_count = 1
    ascii_symbols = ["foo"]
    probX = 0.1
    probY = 0.1
    probZ = 0.9
    PauliNoise(probX, probY, probZ, qubit_count, ascii_symbols)


@pytest.mark.xfail(raises=ValueError)
@pytest.mark.parametrize("gamma", invalid_data_prob_damping)
def test_invalid_data_damping_prob(gamma):
    qubit_count = 1
    ascii_symbols = ["foo"]
    DampingNoise(gamma, qubit_count, ascii_symbols)


@pytest.mark.xfail(raises=ValueError)
@pytest.mark.parametrize("probability", invalid_data_prob_damping)
def test_invalid_data_generalized_amplitude_damping_prob(probability):
    qubit_count = 1
    ascii_symbols = ["foo"]
    gamma = 0.1
    GeneralizedAmplitudeDampingNoise(gamma, probability, qubit_count, ascii_symbols)


@pytest.mark.xfail(raises=TypeError)
@pytest.mark.parametrize("gamma", invalid_data_prob_damping_2)
def test_invalid_data_type_damping_prob(gamma):
    qubit_count = 1
    ascii_symbols = ["foo"]
    DampingNoise(gamma, qubit_count, ascii_symbols)


@pytest.mark.xfail(raises=TypeError)
@pytest.mark.parametrize("probability", invalid_data_prob_damping_2)
def test_invalid_data_type_generalized_amplitude_damping_prob(probability):
    qubit_count = 1
    ascii_symbols = ["foo"]
    gamma = 0.1
    GeneralizedAmplitudeDampingNoise(gamma, probability, qubit_count, ascii_symbols)


@pytest.mark.xfail(raises=ValueError)
@pytest.mark.parametrize("gamma", invalid_data_prob_damping)
def test_invalid_data_generalized_amplitude_damping_gamma(gamma):
    qubit_count = 1
    ascii_symbols = ["foo"]
    probability = 0.1
    GeneralizedAmplitudeDampingNoise(gamma, probability, qubit_count, ascii_symbols)


def test_ascii_symbols(noise):
    assert noise.ascii_symbols == ("foo",)


def test_is_operator(noise):
    assert isinstance(noise, Operator)


@pytest.mark.xfail(raises=NotImplementedError)
def test_to_ir_not_implemented_by_default(noise):
    noise.to_ir(None)


@pytest.mark.xfail(raises=NotImplementedError)
def test_to_matrix_not_implemented_by_default(noise):
    noise.to_matrix(None)


@pytest.mark.xfail(raises=NotImplementedError)
def test_invalid_deserializatoin():
    Noise.deserialize({})


def test_noise_str(noise):
    expected = "{}('qubit_count': {})".format(noise.name, noise.qubit_count)
    assert str(noise) == expected


def test_single_probability_noise_str(single_probability_noise):
    expected = "{}('probability': {}, 'qubit_count': {})".format(
        single_probability_noise.name,
        single_probability_noise.probability,
        single_probability_noise.qubit_count,
    )
    assert str(single_probability_noise) == expected


def test_single_probability_noise_34_str(single_probability_noise_34):
    expected = "{}('probability': {}, 'qubit_count': {})".format(
        single_probability_noise_34.name,
        single_probability_noise_34.probability,
        single_probability_noise_34.qubit_count,
    )
    assert str(single_probability_noise_34) == expected


def test_single_probability_noise_1516_str(single_probability_noise_1516):
    expected = "{}('probability': {}, 'qubit_count': {})".format(
        single_probability_noise_1516.name,
        single_probability_noise_1516.probability,
        single_probability_noise_1516.qubit_count,
    )
    assert str(single_probability_noise_1516) == expected


def test_pauli_noise_repr(pauli_noise):
    expected = "{}('probX': {}, 'probY': {}, 'probZ': {}, 'qubit_count': {})".format(
        pauli_noise.name,
        pauli_noise.probX,
        pauli_noise.probY,
        pauli_noise.probZ,
        pauli_noise.qubit_count,
    )
    assert pauli_noise.__repr__() == expected


def test_pauli_noise_str(pauli_noise):
    expected = "{}({}, {}, {})".format(
        pauli_noise.name, pauli_noise.probX, pauli_noise.probY, pauli_noise.probZ
    )
    assert str(pauli_noise) == expected


def test_damping_noise_str(damping_noise):
    expected = "{}('gamma': {}, 'qubit_count': {})".format(
        damping_noise.name,
        damping_noise.gamma,
        damping_noise.qubit_count,
    )
    assert str(damping_noise) == expected


def test_generalized_amplitude_damping_noise_str(generalized_amplitude_damping_noise):
    expected = "{}('gamma': {}, 'probability': {}, 'qubit_count': {})".format(
        generalized_amplitude_damping_noise.name,
        generalized_amplitude_damping_noise.gamma,
        generalized_amplitude_damping_noise.probability,
        generalized_amplitude_damping_noise.qubit_count,
    )
    assert str(generalized_amplitude_damping_noise) == expected


def test_equality():
    noise_1 = Noise(qubit_count=1, ascii_symbols=["foo"])
    noise_2 = Noise(qubit_count=1, ascii_symbols=["foo"])
    other_noise = Noise.AmplitudeDamping(gamma=0.5)
    non_noise = "non noise"

    assert noise_1 == noise_2
    assert noise_1 is not noise_2
    assert noise_1 != other_noise
    assert noise_1 != non_noise


@pytest.mark.parametrize(
    "target_noise, equal_noise, unequal_noise, param_noise",
    [
        (
            SingleProbabilisticNoise(0.1, 1, ["foo"]),
            SingleProbabilisticNoise(0.1, 1, ["foo"]),
            SingleProbabilisticNoise(0.2, 1, ["foo"]),
            SingleProbabilisticNoise(FreeParameter("alpha"), 1, ["foo"]),
        ),
        (
            DampingNoise(0.1, 1, ["foo"]),
            DampingNoise(0.1, 1, ["foo"]),
            DampingNoise(0.2, 1, ["foo"]),
            DampingNoise(FreeParameter("alpha"), 1, ["foo"]),
        ),
        (
            GeneralizedAmplitudeDampingNoise(0.1, 0.2, 1, ["foo"]),
            GeneralizedAmplitudeDampingNoise(0.1, 0.2, 1, ["foo"]),
            GeneralizedAmplitudeDampingNoise(0.2, 0.2, 1, ["foo"]),
            GeneralizedAmplitudeDampingNoise(FreeParameter("alpha"), 0.2, 1, ["foo"]),
        ),
    ],
)
def test_single_probability_noise_equality(target_noise, equal_noise, unequal_noise, param_noise):
    assert target_noise == target_noise
    assert target_noise is target_noise
    assert target_noise == equal_noise
    assert target_noise is not equal_noise
    assert target_noise != unequal_noise
    assert target_noise != param_noise
    assert target_noise != Noise(qubit_count=1, ascii_symbols=["foo"])


def test_register_noise():
    class _FooNoise(Noise):
        def __init__(self):
            super().__init__(qubit_count=1, ascii_symbols=["foo"])

    Noise.register_noise(_FooNoise)
    assert Noise._FooNoise().name == _FooNoise().name


@pytest.mark.parametrize(
<<<<<<< HEAD
    "fixture_name, class_name",
    [
        ("single_probability_noise", "SingleProbabilisticNoise"),
        ("single_probability_noise_34", "SingleProbabilisticNoise_34"),
        ("single_probability_noise_1516", "SingleProbabilisticNoise_1516"),
    ],
)
def test_single_probability_noise_serialization(fixture_name, class_name, request):
    expected = {
        "__class__": class_name,
        "probability": 0.1,
        "qubit_count": 1,
        "ascii_symbols": tuple(["foo"]),
    }
    serialized = request.getfixturevalue(fixture_name).serialize()
    assert serialized == expected


def test_pauli_noise_serialization(pauli_noise):
    expected = {
        "__class__": "PauliNoise",
        "probX": 0.1,
        "probY": 0.2,
        "probZ": 0.3,
        "qubit_count": 1,
        "ascii_symbols": tuple(["foo"]),
    }
    serialized = pauli_noise.serialize()
    assert serialized == expected


def test_damping_noise_serialization(damping_noise):
    expected = {
        "__class__": "DampingNoise",
        "gamma": 0.2,
        "qubit_count": 1,
        "ascii_symbols": tuple(["foo"]),
    }
    serialized = damping_noise.serialize()
    assert serialized == expected


def test_generalized_amplitude_damping_noise_serialization(generalized_amplitude_damping_noise):
    expected = {
        "__class__": "GeneralizedAmplitudeDampingNoise",
        "gamma": 0.2,
        "probability": 0.9,
        "qubit_count": 1,
        "ascii_symbols": tuple(["foo"]),
    }
    serialized = generalized_amplitude_damping_noise.serialize()
    assert serialized == expected


@pytest.mark.parametrize(
    "parameterized_noise, params, expected_noise",
    [
        (
            SingleProbabilisticNoise(FreeParameter("alpha"), 1, ["foo"]),
            {"alpha": 0.1},
            SingleProbabilisticNoise(0.1, 1, ["foo"]),
        ),
        (
            PauliNoise(FreeParameter("x"), FreeParameter("y"), FreeParameter("z"), 1, ["foo"]),
            {"x": 0.1, "y": 0.2, "z": 0.3},
            PauliNoise(0.1, 0.2, 0.3, 1, ["foo"]),
        ),
        (
            DampingNoise(FreeParameter("alpha"), 1, ["foo"]),
            {"alpha": 0.1},
            DampingNoise(0.1, 1, ["foo"]),
        ),
        (
            GeneralizedAmplitudeDampingNoise(FreeParameter("a"), FreeParameter("b"), 1, ["foo"]),
            {"a": 0.1, "b": 0.2},
            GeneralizedAmplitudeDampingNoise(0.1, 0.2, 1, ["foo"]),
        ),
    ],
)
def test_parameter_binding(parameterized_noise, params, expected_noise):
    result_noise = parameterized_noise.bind_values(**params)
    assert result_noise == expected_noise


@pytest.mark.parametrize(
    "noise_class, params",
    [
        (SingleProbabilisticNoise, {"probability": 0.6}),
        (SingleProbabilisticNoise, {"probability": -0.1}),
        (SingleProbabilisticNoise_34, {"probability": 0.76}),
        (SingleProbabilisticNoise_34, {"probability": -0.1}),
        (SingleProbabilisticNoise_1516, {"probability": 0.93755}),
        (SingleProbabilisticNoise_1516, {"probability": -0.1}),
        (PauliNoise, {"probX": 0.5, "probY": 0.5, "probZ": 0.5}),
        (PauliNoise, {"probX": -0.1, "probY": 0, "probZ": 0}),
        (DampingNoise, {"gamma": -0.1}),
        (DampingNoise, {"gamma": 1.1}),
        (GeneralizedAmplitudeDampingNoise, {"gamma": 0.1, "probability": -0.2}),
        (GeneralizedAmplitudeDampingNoise, {"gamma": 0.1, "probability": 1.2}),
    ],
)
@pytest.mark.xfail(raises=ValueError)
def test_invalid_values(noise_class, params):
    noise_class(**params, qubit_count=1, ascii_symbols=["foo"])
=======
    "probs, qubit_count, ascii_symbols", [({"X": 0.1}, 1, ["PC"]), ({"XX": 0.1}, 2, ["PC2", "PC2"])]
)
def test_multi_qubit_noise(probs, qubit_count, ascii_symbols):
    MultiQubitPauliNoise(probs, qubit_count, ascii_symbols)


@pytest.mark.xfail(raises=ValueError)
class TestMultiQubitNoise:
    qubit_count = 1
    ascii_symbols = ["PC2"]

    def test_non_empty(self):
        MultiQubitPauliNoise({}, self.qubit_count, self.ascii_symbols)

    def test_non_identity(self):
        MultiQubitPauliNoise({"I": 0.1}, self.qubit_count, self.ascii_symbols)

    def test_non_equal_length_paulis(self):
        MultiQubitPauliNoise({"X": 0.1, "XY": 0.1}, 1, self.ascii_symbols)
        MultiQubitPauliNoise({"X": 0.1, "Y": 0.1}, 2, ["PC2", "PC2"])

    def test_prob_over_one(self):
        MultiQubitPauliNoise({"X": 0.9, "Y": 0.9}, 1, self.ascii_symbols)
        MultiQubitPauliNoise({"XX": 0.9, "YY": 0.9}, 1, self.ascii_symbols)

    def test_prob_under_one(self):
        MultiQubitPauliNoise({"X": -0.6, "Y": -0.9}, 1, self.ascii_symbols)
        MultiQubitPauliNoise({"XX": -0.9, "YY": -0.9}, 2, ["PC2", "PC2"])

    def test_non_pauli_string(self):
        MultiQubitPauliNoise({"T": 0.1}, 1, self.ascii_symbols)

    def test_individual_probs(self):
        MultiQubitPauliNoise({"X": -0.1}, 1, self.ascii_symbols)
        MultiQubitPauliNoise({"X": 1.1}, 1, self.ascii_symbols)

    @pytest.mark.xfail(raises=TypeError)
    def test_keys_strings(self):
        MultiQubitPauliNoise({1: 1.1}, 1, self.ascii_symbols)

    @pytest.mark.xfail(raises=TypeError)
    def test_values_floats(self):
        MultiQubitPauliNoise({"X": "str"}, 1, self.ascii_symbols)
>>>>>>> 0ed70c76
<|MERGE_RESOLUTION|>--- conflicted
+++ resolved
@@ -376,9 +376,21 @@
             GeneralizedAmplitudeDampingNoise(0.2, 0.2, 1, ["foo"]),
             GeneralizedAmplitudeDampingNoise(FreeParameter("alpha"), 0.2, 1, ["foo"]),
         ),
+        (
+            PauliNoise(0.1, 0.2, 0.3, 1, ["foo"]),
+            PauliNoise(0.1, 0.2, 0.3, 1, ["foo"]),
+            PauliNoise(0.2, 0.2, 0.3, 1, ["foo"]),
+            PauliNoise(FreeParameter("x"), FreeParameter("y"), FreeParameter("z"), 1, ["foo"]),
+        ),
+        (
+            MultiQubitPauliNoise({"X": 0.2}, 1, ["foo"]),
+            MultiQubitPauliNoise({"X": 0.2}, 1, ["foo"]),
+            MultiQubitPauliNoise({"X": 0.3}, 1, ["foo"]),
+            MultiQubitPauliNoise({"X": FreeParameter("alpha")}, 1, ["foo"]),
+        ),
     ],
 )
-def test_single_probability_noise_equality(target_noise, equal_noise, unequal_noise, param_noise):
+def test_noise_equality(target_noise, equal_noise, unequal_noise, param_noise):
     assert target_noise == target_noise
     assert target_noise is target_noise
     assert target_noise == equal_noise
@@ -398,7 +410,6 @@
 
 
 @pytest.mark.parametrize(
-<<<<<<< HEAD
     "fixture_name, class_name",
     [
         ("single_probability_noise", "SingleProbabilisticNoise"),
@@ -462,6 +473,11 @@
             SingleProbabilisticNoise(0.1, 1, ["foo"]),
         ),
         (
+            MultiQubitPauliNoise({"X": FreeParameter("alpha")}, 1, ["foo"]),
+            {"alpha": 0.1},
+            MultiQubitPauliNoise({"X": 0.1}, 1, ["foo"]),
+        ),
+        (
             PauliNoise(FreeParameter("x"), FreeParameter("y"), FreeParameter("z"), 1, ["foo"]),
             {"x": 0.1, "y": 0.2, "z": 0.3},
             PauliNoise(0.1, 0.2, 0.3, 1, ["foo"]),
@@ -492,6 +508,8 @@
         (SingleProbabilisticNoise_34, {"probability": -0.1}),
         (SingleProbabilisticNoise_1516, {"probability": 0.93755}),
         (SingleProbabilisticNoise_1516, {"probability": -0.1}),
+        (MultiQubitPauliNoise, {"probabilities": {"X": 0.4, "Y": 0.7}}),
+        (MultiQubitPauliNoise, {"probabilities": {"X": 0.4, "Y": -0.7}}),
         (PauliNoise, {"probX": 0.5, "probY": 0.5, "probZ": 0.5}),
         (PauliNoise, {"probX": -0.1, "probY": 0, "probZ": 0}),
         (DampingNoise, {"gamma": -0.1}),
@@ -503,7 +521,9 @@
 @pytest.mark.xfail(raises=ValueError)
 def test_invalid_values(noise_class, params):
     noise_class(**params, qubit_count=1, ascii_symbols=["foo"])
-=======
+
+
+@pytest.mark.parametrize(
     "probs, qubit_count, ascii_symbols", [({"X": 0.1}, 1, ["PC"]), ({"XX": 0.1}, 2, ["PC2", "PC2"])]
 )
 def test_multi_qubit_noise(probs, qubit_count, ascii_symbols):
@@ -546,5 +566,4 @@
 
     @pytest.mark.xfail(raises=TypeError)
     def test_values_floats(self):
-        MultiQubitPauliNoise({"X": "str"}, 1, self.ascii_symbols)
->>>>>>> 0ed70c76
+        MultiQubitPauliNoise({"X": "str"}, 1, self.ascii_symbols)