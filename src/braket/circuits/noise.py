# Copyright Amazon.com Inc. or its affiliates. All Rights Reserved.
#
# Licensed under the Apache License, Version 2.0 (the "License"). You
# may not use this file except in compliance with the License. A copy of
# the License is located at
#
#     http://aws.amazon.com/apache2.0/
#
# or in the "license" file accompanying this file. This file is
# distributed on an "AS IS" BASIS, WITHOUT WARRANTIES OR CONDITIONS OF
# ANY KIND, either express or implied. See the License for the specific
# language governing permissions and limitations under the License.

<<<<<<< HEAD
from typing import Any, List, Optional, Sequence, Union
=======
from typing import Any, Dict, Optional, Sequence
>>>>>>> 0ed70c76

from braket.circuits.free_parameter import FreeParameter
from braket.circuits.parameterizable import Parameterizable
from braket.circuits.quantum_operator import QuantumOperator
from braket.circuits.qubit_set import QubitSet


class Noise(QuantumOperator):
    """
    Class `Noise` represents a noise channel that operates on one or multiple qubits. Noise
    are considered as building blocks of quantum circuits that simulate noise. It can be
    used as an operator in an `Instruction` object. It appears in the diagram when user prints
    a circuit with `Noise`. This class is considered the noise channel definition containing
    the metadata that defines what the noise channel is and what it does.
    """

    def __init__(self, qubit_count: Optional[int], ascii_symbols: Sequence[str]):
        """
        Args:
            qubit_count (int, optional): Number of qubits this noise channel interacts with.
            ascii_symbols (Sequence[str]): ASCII string symbols for this noise channel. These
                are used when printing a diagram of circuits. Length must be the same as
                `qubit_count`, and index ordering is expected to correlate with target ordering
                on the instruction.

        Raises:
            ValueError: `qubit_count` is less than 1, `ascii_symbols` are None, or
                length of `ascii_symbols` is not equal to `qubit_count`
        """
        super().__init__(qubit_count=qubit_count, ascii_symbols=ascii_symbols)

    @property
    def name(self) -> str:
        """
        Returns the name of the quantum operator

        Returns:
            The name of the quantum operator as a string
        """
        return self.__class__.__name__

    def to_ir(self, target: QubitSet) -> Any:
        """Returns IR object of quantum operator and target

        Args:
            target (QubitSet): target qubit(s)
        Returns:
            IR object of the quantum operator and target
        """
        raise NotImplementedError("to_ir has not been implemented yet.")

    def to_matrix(self, *args, **kwargs) -> Any:
        """Returns a list of matrices defining the Kraus matrices of the noise channel.

        Returns:
            Iterable[np.ndarray]: list of matrices defining the Kraus matrices of the noise channel.
        """
        raise NotImplementedError("to_matrix has not been implemented yet.")

    def __eq__(self, other):
        if isinstance(other, Noise):
            return self.name == other.name
        return NotImplemented

    def __repr__(self):
        return f"{self.name}('qubit_count': {self.qubit_count})"

    @classmethod
    def deserialize(cls, noise: dict) -> "Noise":
        if "__class__" in noise:
            noise_name = noise["__class__"]
            noise_cls = getattr(cls, noise_name)
            return noise_cls.deserialize(noise)
        raise NotImplementedError

    @classmethod
    def register_noise(cls, noise: "Noise"):
        """Register a noise implementation by adding it into the Noise class.

        Args:
            noise (Noise): Noise class to register.
        """
        setattr(cls, noise.__name__, noise)


class SingleProbabilisticNoise(Noise, Parameterizable):
    """
    Class `SingleProbabilisticNoise` represents the bit/phase flip noise channel on N qubits
    parameterized by a single probability.
    """

    def __init__(
        self,
        probability: Union[FreeParameter, float],
        qubit_count: Optional[int],
        ascii_symbols: Sequence[str],
        max_probability: float = 0.5,
    ):
        """
        Args:
            probability (Union[FreeParameter, float]): The probability that the noise occurs.
            qubit_count (int, optional): The number of qubits to apply noise.
            ascii_symbols (Sequence[str]): ASCII string symbols for the noise. These are used when
                printing a diagram of a circuit. The length must be the same as `qubit_count`, and
                index ordering is expected to correlate with the target ordering on the instruction.

        Raises:
            ValueError: If the `qubit_count` is less than 1, `ascii_symbols` are `None`, or
                `ascii_symbols` length != `qubit_count`, `probability` is not `float` or
                `FreeParameter`, `probability` > 1/2, or `probability` < 0
        """
        super().__init__(qubit_count=qubit_count, ascii_symbols=ascii_symbols)

        if not isinstance(probability, FreeParameter):
            if not isinstance(probability, float):
                raise TypeError("probability must be float type")
            if not (max_probability >= probability >= 0.0):
                raise ValueError(
                    f"probability must be a real number in the interval [0,{max_probability}]"
                )
        self._probability = probability

    @property
    def probability(self) -> float:
        """
        Returns:
            probability (float): The probability that parametrizes the noise channel.
        """
        return self._probability

    def __repr__(self):
        return f"{self.name}('probability': {self.probability}, 'qubit_count': {self.qubit_count})"

    @property
    def parameters(self) -> List[Union[FreeParameter, float]]:
        """
        Returns the free parameters associated with the object.

        Returns:
            Union[FreeParameter, float]: Returns the free parameters or fixed value
            associated with the object.
        """
        return [self._probability]

    def __eq__(self, other):
        if isinstance(other, type(self)):
            return self.name == other.name and self.probability == other.probability
        return NotImplemented

    def serialize(self) -> dict:
        return {
            "__class__": self.__class__.__name__,
            "probability": self.probability,
            "qubit_count": self.qubit_count,
            "ascii_symbols": self.ascii_symbols,
        }

    def bind_values(self, **kwargs):
        """
        Takes in parameters and attempts to assign them to values.

        Args:
            **kwargs: The parameters that are being assigned.

        Returns:
            Noise: A new Noise object of the same type with the requested
            parameters bound.

        """
        probability = (
            self.probability
            if str(self.probability) not in kwargs
            else kwargs[str(self.probability)]
        )
        return type(self)(
            probability=probability, qubit_count=self.qubit_count, ascii_symbols=self.ascii_symbols
        )


class SingleProbabilisticNoise_34(SingleProbabilisticNoise):
    """
    Class `SingleProbabilisticNoise` represents the Depolarizing and TwoQubitDephasing noise
    channels parameterized by a single probability.
    """

    def __init__(
        self,
        probability: Union[FreeParameter, float],
        qubit_count: Optional[int],
        ascii_symbols: Sequence[str],
    ):
        """
        Args:
            probability (Union[FreeParameter, float]): The probability that the noise occurs.
            qubit_count (int, optional): The number of qubits to apply noise.
            ascii_symbols (Sequence[str]): ASCII string symbols for the noise. These are used when
                printing a diagram of a circuit. The length must be the same as `qubit_count`, and
                index ordering is expected to correlate with the target ordering on the instruction.

        Raises:
            ValueError: If the `qubit_count` is less than 1, `ascii_symbols` are `None`, or
                `ascii_symbols` length != `qubit_count`, `probability` is not `float` or
                `FreeParameter`, `probability` > 3/4, or `probability` < 0
        """
        super().__init__(
            probability=probability,
            qubit_count=qubit_count,
            ascii_symbols=ascii_symbols,
            max_probability=0.75,
        )


<<<<<<< HEAD
class SingleProbabilisticNoise_1516(SingleProbabilisticNoise):
=======
    @property
    def probability(self) -> float:
        """
        Returns:
            probability (float): The probability that parametrizes the noise channel.
        """
        return self._probability

    def __repr__(self):
        return f"{self.name}('probability': {self.probability}, 'qubit_count': {self.qubit_count})"


class SingleProbabilisticNoise_1516(Noise):
>>>>>>> 0ed70c76
    """
    Class `SingleProbabilisticNoise` represents the TwoQubitDepolarizing noise channel
    parameterized by a single probability.
    """

    def __init__(
        self,
        probability: Union[FreeParameter, float],
        qubit_count: Optional[int],
        ascii_symbols: Sequence[str],
    ):
        """
        Args:
            probability (Union[FreeParameter, float]): The probability that the noise occurs.
            qubit_count (int, optional): The number of qubits to apply noise.
            ascii_symbols (Sequence[str]): ASCII string symbols for the noise. These are used when
                printing a diagram of a circuit. The length must be the same as `qubit_count`, and
                index ordering is expected to correlate with the target ordering on the instruction.

        Raises:
            ValueError: If the `qubit_count` is less than 1, `ascii_symbols` are `None`, or
                `ascii_symbols` length != `qubit_count`, `probability` is not `float` or
                `FreeParameter`, `probability` > 15/16, or `probability` < 0
        """
        super().__init__(
            probability=probability,
            qubit_count=qubit_count,
            ascii_symbols=ascii_symbols,
            max_probability=0.9375,
        )


<<<<<<< HEAD
class PauliNoise(Noise, Parameterizable):
=======
    @property
    def probability(self) -> float:
        """
        Returns:
            probability (float): The probability that parametrizes the noise channel.
        """
        return self._probability

    def __repr__(self):
        return f"{self.name}('probability': {self.probability}, 'qubit_count': {self.qubit_count})"


class MultiQubitPauliNoise(Noise):
    """
    Class `MultiQubitPauliNoise` represents a general multi-qubit Pauli channel,
    parameterized by up to 4**N - 1 probabilities.
    """

    _allowed_substrings = {"I", "X", "Y", "Z"}

    def __init__(
        self,
        probabilities: Dict[str, float],
        qubit_count: Optional[int],
        ascii_symbols: Sequence[str],
    ):
        """[summary]

        Args:
            probabilities (Dict[str, float]): A dictionary with Pauli string as the keys,
            and the probabilities as values, i.e. {"XX": 0.1. "IZ": 0.2}.
            qubit_count (Optional[int]): The number of qubits the Pauli noise acts on.
            ascii_symbols (Sequence[str]): ASCII string symbols for the noise. These are used when
                printing a diagram of a circuit. The length must be the same as `qubit_count`, and
                index ordering is expected to correlate with the target ordering on the instruction.

        Raises:
            ValueError: If the `qubit_count` is less than 1, `ascii_symbols` are `None`, or
                `ascii_symbols` length != `qubit_count`. Also if `probabilities` are not `float`s,
                any `probabilities` > 1, or `probabilities` < 0, or if the sum of all
                probabilities is > 1,
                or if "II" is specified as a Pauli string.
                Also if any Pauli string contains invalid strings.
                Also if the length of probabilities is greater than 4**qubit_count.
            TypeError: If the type of the dictionary keys are not strings.
                If the probabilities are not floats.
        """

        super().__init__(qubit_count=qubit_count, ascii_symbols=ascii_symbols)
        self.probabilities = probabilities

        if not probabilities:
            raise ValueError("Pauli dictionary must not be empty.")

        identity = self.qubit_count * "I"
        if identity in probabilities:
            raise ValueError(
                f"{identity} is not allowed as a key. Please enter only non-identity Pauli strings."
            )

        for pauli_string, prob in probabilities.items():
            if not isinstance(pauli_string, str):
                raise TypeError(f"Type of {pauli_string} was not a string.")
            if len(pauli_string) != self.qubit_count:
                raise ValueError(
                    (
                        "Length of each Pauli string must be equal to number of qubits. "
                        f"{pauli_string} had length {len(pauli_string)} instead of length {self.qubit_count}."  # noqa
                    )
                )
            if not isinstance(prob, float):
                raise TypeError(
                    (
                        "Probabilities must be a float type. "
                        f"The probability for {pauli_string} was of type {type(prob)}."
                    )
                )
            if not set(pauli_string) <= self._allowed_substrings:
                raise ValueError(
                    (
                        "Strings must be Pauli strings consisting of only [I, X, Y, Z]. "
                        f"Received {pauli_string}."
                    )
                )
            if prob < 0.0 or prob > 1.0:
                raise ValueError(
                    (
                        "Individual probabilities must be real numbers in the interval [0, 1]. "
                        f"Probability for {pauli_string} was {prob}."
                    )
                )
        total_prob = sum(probabilities.values())
        if total_prob > 1.0 or total_prob < 0.0:
            raise ValueError(
                (
                    "Total probability must be a real number in the interval [0, 1]. "
                    f"Total probability was {total_prob}."
                )
            )

    def __repr__(self):
        return f"{self.name}('probabilities' : {self.probabilities}, 'qubit_count': {self.qubit_count})"  # noqa


class PauliNoise(Noise):
>>>>>>> 0ed70c76
    """
    Class `PauliNoise` represents the a single-qubit Pauli noise channel
    acting on one qubit. It is parameterized by three probabilities.
    """

    def __init__(
        self,
        probX: Union[FreeParameter, float],
        probY: Union[FreeParameter, float],
        probZ: Union[FreeParameter, float],
        qubit_count: Optional[int],
        ascii_symbols: Sequence[str],
    ):
        """
        Args:
            probX Union[FreeParameter, float]: The X coefficient of the Kraus operators
                in the channel.
            probY Union[FreeParameter, float]: The Y coefficient of the Kraus operators
                in the channel.
            probZ Union[FreeParameter, float]: The Z coefficient of the Kraus operators
                in the channel.
            qubit_count (int, optional): The number of qubits to apply noise.
            ascii_symbols (Sequence[str]): ASCII string symbols for the noise. These are used when
                printing a diagram of a circuit. The length must be the same as `qubit_count`, and
                index ordering is expected to correlate with the target ordering on the instruction.

        Raises:
            ValueError: If the `qubit_count` is less than 1, `ascii_symbols` are `None`, or
                `ascii_symbols` length != `qubit_count`, `probX` or `probY` or `probZ`
                is not `float` or FreeParameter, `probX` or `probY` or `probZ` > 1.0, or
                `probX` or `probY` or `probZ` < 0.0, or `probX`+`probY`+`probZ` > 1
        """
        super().__init__(qubit_count=qubit_count, ascii_symbols=ascii_symbols)

        total = 0
        self._parameters = []
        total += self._add_param("probX", probX)
        total += self._add_param("probY", probY)
        total += self._add_param("probZ", probZ)
        if total > 1:
            raise ValueError("the sum of probX, probY, probZ cannot be larger than 1")

    def _add_param(self, paramName, param: Union[FreeParameter, float]):
        if isinstance(param, FreeParameter):
            self._parameters.append(param)
            return 0
        else:
            if not isinstance(param, float):
                raise TypeError(f"{paramName} must be float type")
            if not (param <= 1.0 and param >= 0.0):
                raise ValueError(f"{paramName} must be a real number in the interval [0,1]")
            self._parameters.append(float(param))
            return param

    @property
    def probX(self) -> Union[FreeParameter, float]:
        """
        Returns:
            probX (Union[FreeParameter, float]): The probability of a Pauli X error.
        """
        return self._parameters[0]

    @property
    def probY(self) -> Union[FreeParameter, float]:
        """
        Returns:
            probY (Union[FreeParameter, float]): The probability of a Pauli Y error.
        """
        return self._parameters[1]

    @property
    def probZ(self) -> Union[FreeParameter, float]:
        """
        Returns:
            probZ (Union[FreeParameter, float]): The probability of a Pauli Z error.
        """
        return self._parameters[2]

    def __repr__(self):
        return f"{self.name}('probX': {self._parameters[0]}, 'probY': {self._parameters[1]}, \
'probZ': {self._parameters[2]}, 'qubit_count': {self.qubit_count})"

    def __str__(self):
        return f"{self.name}({self._parameters[0]}, {self._parameters[1]}, {self._parameters[2]})"

    @property
    def parameters(self) -> List[Union[FreeParameter, float]]:
        """
        Returns the free parameters associated with the object.

        Returns:
            Union[FreeParameter, float]: Returns the free parameters or fixed value
            associated with the object.
        """
        return self._parameters

    def serialize(self) -> dict:
        return {
            "__class__": self.__class__.__name__,
            "probX": self.probX,
            "probY": self.probY,
            "probZ": self.probZ,
            "qubit_count": self.qubit_count,
            "ascii_symbols": self.ascii_symbols,
        }

    def bind_values(self, **kwargs):
        """
        Takes in parameters and attempts to assign them to values.

        Args:
            **kwargs: The parameters that are being assigned.

        Returns:
            Gate.Rx: A new Gate of the same type with the requested
            parameters bound.

        """
        probX = self.probX if str(self.probX) not in kwargs else kwargs[str(self.probX)]
        probY = self.probY if str(self.probY) not in kwargs else kwargs[str(self.probY)]
        probZ = self.probZ if str(self.probZ) not in kwargs else kwargs[str(self.probZ)]

        return type(self)(
            probX=probX,
            probY=probY,
            probZ=probZ,
            qubit_count=self.qubit_count,
            ascii_symbols=self.ascii_symbols,
        )


class DampingNoise(Noise, Parameterizable):
    """
    Class `DampingNoise` represents a damping noise channel
    on N qubits parameterized by gamma.
    """

    def __init__(
        self,
        gamma: Union[FreeParameter, float],
        qubit_count: Optional[int],
        ascii_symbols: Sequence[str],
    ):
        """
        Args:
            gamma (Union[FreeParameter, float]): Probability of damping.
            qubit_count (int, optional): The number of qubits to apply noise.
            ascii_symbols (Sequence[str]): ASCII string symbols for the noise. These are used when
                printing a diagram of a circuit. The length must be the same as `qubit_count`, and
                index ordering is expected to correlate with the target ordering on the instruction.

            Raises:
                ValueError: If the `qubit_count` is less than 1, `ascii_symbols` are `None`, or
                `ascii_symbols` length != `qubit_count`, `gamma` is not `float` or `FreeParameter`,
                `gamma` > 1.0, or `gamma` < 0.0.
        """
        super().__init__(qubit_count=qubit_count, ascii_symbols=ascii_symbols)

        if not isinstance(gamma, FreeParameter):
            if not isinstance(gamma, float):
                raise TypeError("gamma must be float type")
            if not (1.0 >= gamma >= 0.0):
                raise ValueError("gamma must be a real number in the interval [0,1]")
        self._gamma = gamma

    @property
    def gamma(self) -> float:
        """
        Returns:
            gamma (float): Probability of damping.
        """
        return self._gamma

    def __repr__(self):
        return f"{self.name}('gamma': {self.gamma}, 'qubit_count': {self.qubit_count})"

    @property
    def parameters(self) -> List[Union[FreeParameter, float]]:
        """
        Returns the free parameters associated with the object.

        Returns:
            Union[FreeParameter, float]: Returns the free parameters or fixed value
            associated with the object.
        """
        return [self._gamma]

    def __eq__(self, other):
        if isinstance(other, type(self)):
            return self.name == other.name and self.gamma == other.gamma
        return NotImplemented

    def serialize(self) -> dict:
        return {
            "__class__": self.__class__.__name__,
            "gamma": self.gamma,
            "qubit_count": self.qubit_count,
            "ascii_symbols": self.ascii_symbols,
        }

    def bind_values(self, **kwargs):
        """
        Takes in parameters and attempts to assign them to values.

        Args:
            **kwargs: The parameters that are being assigned.

        Returns:
            Noise: A new Noise object of the same type with the requested
            parameters bound.

        """
        gamma = self.gamma if str(self.gamma) not in kwargs else kwargs[str(self.gamma)]
        return type(self)(
            gamma=gamma, qubit_count=self.qubit_count, ascii_symbols=self.ascii_symbols
        )


class GeneralizedAmplitudeDampingNoise(DampingNoise, Parameterizable):
    """
    Class `GeneralizedAmplitudeDampingNoise` represents the generalized amplitude damping
    noise channel on N qubits parameterized by gamma and probability.
    """

    def __init__(
        self,
        gamma: Union[FreeParameter, float],
        probability: Union[FreeParameter, float],
        qubit_count: Optional[int],
        ascii_symbols: Sequence[str],
    ):
        """
        Args:
            gamma (Union[FreeParameter, float]): Probability of damping.
            probability (Union[FreeParameter, float]): Probability of the system being excited
                by the environment.
            qubit_count (int): The number of qubits to apply noise.
            ascii_symbols (Sequence[str]): ASCII string symbols for the noise. These are used when
                printing a diagram of a circuit. The length must be the same as `qubit_count`, and
                index ordering is expected to correlate with the target ordering on the instruction.

            Raises:
                ValueError: If the `qubit_count` is less than 1, `ascii_symbols` are `None`, or
                `ascii_symbols` length != `qubit_count`, `probability` or `gamma` is not `float` or
                `FreeParameter`, `probability` > 1.0, or `probability` < 0.0, `gamma` > 1.0, or
                `gamma` < 0.0.
        """
        super().__init__(gamma=gamma, qubit_count=qubit_count, ascii_symbols=ascii_symbols)

        if not isinstance(probability, FreeParameter):
            if not isinstance(probability, float):
                raise TypeError("probability must be float type")
            if not (1.0 >= probability >= 0.0):
                raise ValueError("probability must be a real number in the interval [0,1]")
        self._probability = probability

    @property
    def probability(self) -> float:
        """
        Returns:
            probability (float): Probability of the system being excited by the environment.
        """
        return self._probability

    def __repr__(self):
        return f"{self.name}('gamma': {self.gamma}, 'probability': {self.probability}, \
'qubit_count': {self.qubit_count})"

    @property
    def parameters(self) -> List[Union[FreeParameter, float]]:
        """
        Returns the free parameters associated with the object.

        Returns:
            Union[FreeParameter, float]: Returns the free parameters or fixed value
            associated with the object.
        """
        return [self.gamma, self.probability]

    def __eq__(self, other):
        if isinstance(other, type(self)):
            return (
                self.name == other.name
                and self.gamma == other.gamma
                and self.probability == other.probability
            )
        return NotImplemented

    def serialize(self) -> dict:
        return {
            "__class__": self.__class__.__name__,
            "gamma": self.gamma,
            "probability": self.probability,
            "qubit_count": self.qubit_count,
            "ascii_symbols": self.ascii_symbols,
        }

    def bind_values(self, **kwargs):
        """
        Takes in parameters and attempts to assign them to values.

        Args:
            **kwargs: The parameters that are being assigned.

        Returns:
            Noise: A new Noise object of the same type with the requested
            parameters bound.

        """
        gamma = self.gamma if str(self.gamma) not in kwargs else kwargs[str(self.gamma)]
        probability = (
            self.probability
            if str(self.probability) not in kwargs
            else kwargs[str(self.probability)]
        )
        return type(self)(
            gamma=gamma,
            probability=probability,
            qubit_count=self.qubit_count,
            ascii_symbols=self.ascii_symbols,
        )<|MERGE_RESOLUTION|>--- conflicted
+++ resolved
@@ -11,11 +11,7 @@
 # ANY KIND, either express or implied. See the License for the specific
 # language governing permissions and limitations under the License.
 
-<<<<<<< HEAD
-from typing import Any, List, Optional, Sequence, Union
-=======
-from typing import Any, Dict, Optional, Sequence
->>>>>>> 0ed70c76
+from typing import Any, Dict, List, Optional, Sequence, Union
 
 from braket.circuits.free_parameter import FreeParameter
 from braket.circuits.parameterizable import Parameterizable
@@ -228,23 +224,7 @@
         )
 
 
-<<<<<<< HEAD
 class SingleProbabilisticNoise_1516(SingleProbabilisticNoise):
-=======
-    @property
-    def probability(self) -> float:
-        """
-        Returns:
-            probability (float): The probability that parametrizes the noise channel.
-        """
-        return self._probability
-
-    def __repr__(self):
-        return f"{self.name}('probability': {self.probability}, 'qubit_count': {self.qubit_count})"
-
-
-class SingleProbabilisticNoise_1516(Noise):
->>>>>>> 0ed70c76
     """
     Class `SingleProbabilisticNoise` represents the TwoQubitDepolarizing noise channel
     parameterized by a single probability.
@@ -277,22 +257,7 @@
         )
 
 
-<<<<<<< HEAD
-class PauliNoise(Noise, Parameterizable):
-=======
-    @property
-    def probability(self) -> float:
-        """
-        Returns:
-            probability (float): The probability that parametrizes the noise channel.
-        """
-        return self._probability
-
-    def __repr__(self):
-        return f"{self.name}('probability': {self.probability}, 'qubit_count': {self.qubit_count})"
-
-
-class MultiQubitPauliNoise(Noise):
+class MultiQubitPauliNoise(Noise, Parameterizable):
     """
     Class `MultiQubitPauliNoise` represents a general multi-qubit Pauli channel,
     parameterized by up to 4**N - 1 probabilities.
@@ -302,15 +267,15 @@
 
     def __init__(
         self,
-        probabilities: Dict[str, float],
+        probabilities: Dict[str, Union[FreeParameter, float]],
         qubit_count: Optional[int],
         ascii_symbols: Sequence[str],
     ):
         """[summary]
 
         Args:
-            probabilities (Dict[str, float]): A dictionary with Pauli string as the keys,
-            and the probabilities as values, i.e. {"XX": 0.1. "IZ": 0.2}.
+            probabilities (Dict[str, Union[FreeParameter, float]]): A dictionary with Pauli string
+                as the keys, and the probabilities as values, i.e. {"XX": 0.1. "IZ": 0.2}.
             qubit_count (Optional[int]): The number of qubits the Pauli noise acts on.
             ascii_symbols (Sequence[str]): ASCII string symbols for the noise. These are used when
                 printing a diagram of a circuit. The length must be the same as `qubit_count`, and
@@ -318,10 +283,9 @@
 
         Raises:
             ValueError: If the `qubit_count` is less than 1, `ascii_symbols` are `None`, or
-                `ascii_symbols` length != `qubit_count`. Also if `probabilities` are not `float`s,
-                any `probabilities` > 1, or `probabilities` < 0, or if the sum of all
-                probabilities is > 1,
-                or if "II" is specified as a Pauli string.
+                `ascii_symbols` length != `qubit_count`. Also if `probabilities` are
+                not `float`s or FreeParameters any `probabilities` > 1, or `probabilities` < 0, or
+                if the sum of all probabilities is > 1, or if "II" is specified as a Pauli string.
                 Also if any Pauli string contains invalid strings.
                 Also if the length of probabilities is greater than 4**qubit_count.
             TypeError: If the type of the dictionary keys are not strings.
@@ -329,7 +293,7 @@
         """
 
         super().__init__(qubit_count=qubit_count, ascii_symbols=ascii_symbols)
-        self.probabilities = probabilities
+        self._probabilities = probabilities
 
         if not probabilities:
             raise ValueError("Pauli dictionary must not be empty.")
@@ -340,38 +304,27 @@
                 f"{identity} is not allowed as a key. Please enter only non-identity Pauli strings."
             )
 
+        total_prob = 0
         for pauli_string, prob in probabilities.items():
-            if not isinstance(pauli_string, str):
-                raise TypeError(f"Type of {pauli_string} was not a string.")
-            if len(pauli_string) != self.qubit_count:
-                raise ValueError(
-                    (
-                        "Length of each Pauli string must be equal to number of qubits. "
-                        f"{pauli_string} had length {len(pauli_string)} instead of length {self.qubit_count}."  # noqa
+            MultiQubitPauliNoise._validate_pauli_string(
+                pauli_string, self.qubit_count, self._allowed_substrings
+            )
+            if isinstance(prob, float):
+                if prob < 0.0 or prob > 1.0:
+                    raise ValueError(
+                        (
+                            "Individual probabilities must be real numbers in the interval [0, 1]. "
+                            f"Probability for {pauli_string} was {prob}."
+                        )
                     )
-                )
-            if not isinstance(prob, float):
+                total_prob += prob
+            elif not isinstance(prob, FreeParameter):
                 raise TypeError(
                     (
-                        "Probabilities must be a float type. "
+                        "Probabilities must be a float or FreeParameter type. "
                         f"The probability for {pauli_string} was of type {type(prob)}."
                     )
                 )
-            if not set(pauli_string) <= self._allowed_substrings:
-                raise ValueError(
-                    (
-                        "Strings must be Pauli strings consisting of only [I, X, Y, Z]. "
-                        f"Received {pauli_string}."
-                    )
-                )
-            if prob < 0.0 or prob > 1.0:
-                raise ValueError(
-                    (
-                        "Individual probabilities must be real numbers in the interval [0, 1]. "
-                        f"Probability for {pauli_string} was {prob}."
-                    )
-                )
-        total_prob = sum(probabilities.values())
         if total_prob > 1.0 or total_prob < 0.0:
             raise ValueError(
                 (
@@ -380,12 +333,77 @@
                 )
             )
 
+    @classmethod
+    def _validate_pauli_string(cls, pauli_str, qubit_count, allowed_substrings):
+        if not isinstance(pauli_str, str):
+            raise TypeError(f"Type of {pauli_str} was not a string.")
+        if len(pauli_str) != qubit_count:
+            raise ValueError(
+                (
+                    "Length of each Pauli string must be equal to number of qubits. "
+                    f"{pauli_str} had length {len(pauli_str)} instead of length {qubit_count}."
+                )
+            )
+        if not set(pauli_str) <= allowed_substrings:
+            raise ValueError(
+                (
+                    "Strings must be Pauli strings consisting of only [I, X, Y, Z]. "
+                    f"Received {pauli_str}."
+                )
+            )
+
     def __repr__(self):
-        return f"{self.name}('probabilities' : {self.probabilities}, 'qubit_count': {self.qubit_count})"  # noqa
-
-
-class PauliNoise(Noise):
->>>>>>> 0ed70c76
+        return f"{self.name}('probabilities' : {self._probabilities}, 'qubit_count': {self.qubit_count})"  # noqa
+
+    def __eq__(self, other):
+        if isinstance(other, type(self)):
+            return self.name == other.name and self._probabilities == other._probabilities
+        return NotImplemented
+
+    @property
+    def parameters(self) -> List[Union[FreeParameter, float]]:
+        """
+        Returns the free parameters associated with the object.
+
+        Returns:
+            Union[FreeParameter, float]: Returns the free parameters or fixed value
+            associated with the object.
+        """
+        return list(self._probabilities.values())
+
+    def serialize(self) -> dict:
+        return {
+            "__class__": self.__class__.__name__,
+            "probabilities": self._probabilities,
+            "qubit_count": self.qubit_count,
+            "ascii_symbols": self.ascii_symbols,
+        }
+
+    def bind_values(self, **kwargs):
+        """
+        Takes in parameters and attempts to assign them to values.
+
+        Args:
+            **kwargs: The parameters that are being assigned.
+
+        Returns:
+            Gate.Rx: A new Gate of the same type with the requested
+            parameters bound.
+
+        """
+        probabilities = {}
+        for pauli_string, prob in self._probabilities.items():
+            bound_prob = prob if str(prob) not in kwargs else kwargs[str(prob)]
+            probabilities[pauli_string] = bound_prob
+
+        return type(self)(
+            probabilities=probabilities,
+            qubit_count=self.qubit_count,
+            ascii_symbols=self.ascii_symbols,
+        )
+
+
+class PauliNoise(Noise, Parameterizable):
     """
     Class `PauliNoise` represents the a single-qubit Pauli noise channel
     acting on one qubit. It is parameterized by three probabilities.
@@ -470,6 +488,11 @@
 
     def __str__(self):
         return f"{self.name}({self._parameters[0]}, {self._parameters[1]}, {self._parameters[2]})"
+
+    def __eq__(self, other):
+        if isinstance(other, type(self)):
+            return self.name == other.name and self._parameters == other._parameters
+        return NotImplemented
 
     @property
     def parameters(self) -> List[Union[FreeParameter, float]]:
