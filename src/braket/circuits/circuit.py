--- conflicted
+++ resolved
@@ -142,9 +142,10 @@
         return self._moments.depth
 
     @property
-    def instructions(self) -> List[Instruction]:
-        """List[Instruction]: Get an `iterable` of instructions in the circuit."""
-        return list(self._moments.values())
+    def instructions(self) -> Iterable[Instruction]:
+        """Iterable[Instruction]: Get an `iterable` of instructions in the circuit."""
+
+        return self._moments.values()
 
     @property
     def result_types(self) -> List[ResultType]:
@@ -1147,10 +1148,10 @@
 
     def __repr__(self) -> str:
         if not self.result_types:
-            return f"Circuit('instructions': {self.instructions})"
+            return f"Circuit('instructions': {list(self.instructions)})"
         else:
             return (
-                f"Circuit('instructions': {self.instructions}"
+                f"Circuit('instructions': {list(self.instructions)}"
                 + f", 'result_types': {self.result_types})"
             )
 
@@ -1165,7 +1166,6 @@
             )
         return NotImplemented
 
-<<<<<<< HEAD
     def __call__(self, arg=None, **kwargs) -> Circuit:
         """
         Implements the call function to easily make a bound Circuit.
@@ -1185,10 +1185,9 @@
         for key, val in kwargs.items():
             param_values[str(key)] = val
         return self.make_bound_circuit(param_values)
-=======
+
     def __getitem__(self, item):
         return self.instructions[item]
->>>>>>> 4b9bded9
 
 
 def subroutine(register=False):
